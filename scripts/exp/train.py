--- conflicted
+++ resolved
@@ -387,16 +387,12 @@
 
                 dtype = torch.bfloat16 if accel.amp else None
                 with accel.autocast(dtype=dtype):
-<<<<<<< HEAD
-                    z_hat = model(z_mask_latent, r)
-=======
                     z_hat = model(
                         z_mask_latent,
                         chroma=chroma,
                         chroma_dropout=chroma_dropout,
                     )
                     output["perf/model"] = timer()
->>>>>>> 1151dcd4
 
                 target = codebook_flatten(
                     z[:, vn.n_conditioning_codebooks :, :],
@@ -468,13 +464,9 @@
 
             z_mask_latent = vn.embedding.from_codes(z_mask, codec)
 
-<<<<<<< HEAD
-            z_hat = model(z_mask_latent, r)
-=======
             chroma = self._compute_chroma(signal, z, vn)
 
             z_hat = model(z_mask_latent, chroma=chroma, chroma_dropout=chroma_dropout)
->>>>>>> 1151dcd4
 
             target = codebook_flatten(
                 z[:, vn.n_conditioning_codebooks :, :],
@@ -605,14 +597,10 @@
 
             z_mask_latent = vn.embedding.from_codes(z_mask, codec)
 
-<<<<<<< HEAD
-            z_hat = model(z_mask_latent, r)
-=======
             z_hat = model(
                 z_mask_latent,
                 chroma=self._compute_chroma(signal, z, vn),
             )
->>>>>>> 1151dcd4
 
             z_pred = torch.softmax(z_hat, dim=1).argmax(dim=1)
             z_pred = codebook_unflatten(z_pred, n_c=vn.n_predict_codebooks)
