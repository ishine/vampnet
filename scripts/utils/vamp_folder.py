import random
import subprocess
import tempfile
from pathlib import Path
from typing import List

import argbind
import audiotools as at
import torch
from tqdm import tqdm

from vampnet import mask as pmask
from vampnet.interface import Interface
<<<<<<< HEAD
from vampnet import mask as pmask
import audiotools as at
=======
>>>>>>> 1151dcd4

Interface: Interface = argbind.bind(Interface)


<<<<<<< HEAD

def calculate_bitrate(
        interface, num_codebooks, 
        downsample_factor
    ):
=======
def calculate_bitrate(interface, num_codebooks, downsample_factor):
>>>>>>> 1151dcd4
    bit_width = 10
    sr = interface.codec.sample_rate
    hop = interface.codec.hop_size
    rate = (sr / hop) * ((bit_width * num_codebooks) / downsample_factor)
    return rate


def baseline(sig, interface):
    return interface.preprocess(sig)


def reconstructed(sig, interface):
    return interface.to_signal(interface.encode(sig))


def coarse2fine(sig, interface):
    z = interface.encode(sig)
    z = z[:, : interface.c2f.n_conditioning_codebooks, :]

    z = interface.coarse_to_fine(z)
    return interface.to_signal(z)

<<<<<<< HEAD
class CoarseCond:

=======

class CoarseCond:
>>>>>>> 1151dcd4
    def __init__(self, num_conditioning_codebooks, downsample_factor):
        self.num_conditioning_codebooks = num_conditioning_codebooks
        self.downsample_factor = downsample_factor

    def __call__(self, sig, interface):
        z = interface.encode(sig)
        mask = pmask.full_mask(z)
        mask = pmask.codebook_unmask(mask, self.num_conditioning_codebooks)
        mask = pmask.periodic_mask(mask, self.downsample_factor)

        zv = interface.coarse_vamp(z, mask)
        zv = interface.coarse_to_fine(zv)
        return interface.to_signal(zv)


def opus(sig, interface, bitrate=128):
    sig = interface.preprocess(sig)

    with tempfile.NamedTemporaryFile(suffix=".wav") as f:
        sig.write(f.name)

        opus_name = Path(f.name).with_suffix(".opus")
        # convert to opus
        cmd = [
            "ffmpeg",
            "-y",
            "-i",
            f.name,
            "-c:a",
            "libopus",
            "-b:a",
            f"{bitrate}",
            opus_name,
        ]
        subprocess.run(cmd, check=True)

        # convert back to wav
        output_name = Path(f"{f.name}-opus").with_suffix(".wav")
        cmd = ["ffmpeg", "-y", "-i", opus_name, output_name]

        subprocess.run(cmd, check=True)

        sig = at.AudioSignal(output_name, sample_rate=sig.sample_rate)
    return sig


def mask_ratio_1_step(ratio=1.0):
    def wrapper(sig, interface):
        z = interface.encode(sig)
        mask = pmask.linear_random(z, ratio)
        zv = interface.coarse_vamp(
<<<<<<< HEAD
            z, 
            mask,
            sampling_steps=1, 
=======
            z,
            mask,
            sampling_steps=1,
>>>>>>> 1151dcd4
        )

        return interface.to_signal(zv)

    return wrapper


def num_sampling_steps(num_steps=1):
    def wrapper(sig, interface: Interface):
        z = interface.encode(sig)
        mask = pmask.periodic_mask(z, 16)
        zv = interface.coarse_vamp(
<<<<<<< HEAD
            z, 
            mask,
            sampling_steps=num_steps, 
=======
            z,
            mask,
            sampling_steps=num_steps,
>>>>>>> 1151dcd4
        )

        zv = interface.coarse_to_fine(zv)
        return interface.to_signal(zv)

    return wrapper


def beat_mask(ctx_time):
    def wrapper(sig, interface):
        beat_mask = interface.make_beat_mask(
            sig, before_beat_s=0.0, after_beat_s=ctx_time, invert=True
        )
        z = interface.encode(sig)
        zv = interface.coarse_vamp(
<<<<<<< HEAD
            z, beat_mask, 
=======
            z,
            beat_mask,
>>>>>>> 1151dcd4
        )

        zv = interface.coarse_to_fine(zv)
        return interface.to_signal(zv)

    return wrapper


def inpaint(ctx_time):
    def wrapper(sig, interface: Interface):
        z = interface.encode(sig)
        mask = pmask.inpaint(z, interface.s2t(ctx_time), interface.s2t(ctx_time))

        zv = interface.coarse_vamp(z, mask)
        zv = interface.coarse_to_fine(zv)
<<<<<<< HEAD
        
=======

>>>>>>> 1151dcd4
        return interface.to_signal(zv)

    return wrapper

<<<<<<< HEAD
def token_noise(noise_amt):
    def wrapper(sig, interface: Interface):
        z = interface.encode(sig)
        mask = pmask.random(z, noise_amt)
        z = torch.where(
            mask, 
            torch.randint_like(z, 0, interface.coarse.vocab_size), 
            z
        )
        return interface.to_signal(z)
    return wrapper

EXP_REGISTRY = {}

EXP_REGISTRY["gen-compression"] = {
    "baseline": baseline,
    "reconstructed": reconstructed,
    "coarse2fine": coarse2fine,
    **{
        f"{n}_codebooks_downsampled_{x}x": CoarseCond(num_conditioning_codebooks=n, downsample_factor=x)
            for (n, x) in (
                (1, 1), # 1 codebook, no downsampling
                (4, 4), # 4 codebooks, downsampled 4x
                (4, 16), # 4 codebooks, downsampled 16x
                (4, 32), # 4 codebooks, downsampled 16x
            )
    }, 
    **{
        f"token_noise_{x}": mask_ratio_1_step(ratio=x)
            for x in [0.25, 0.5, 0.75]
    },

}


EXP_REGISTRY["sampling-steps"] = {
    # "codec": reconstructed,
    **{f"steps_{n}": num_sampling_steps(n)  for n in [1, 4, 12, 36, 64, 72]},
=======

def token_noise(noise_amt):
    def wrapper(sig, interface: Interface):
        z = interface.encode(sig)
        mask = pmask.random(z, noise_amt)
        z = torch.where(mask, torch.randint_like(z, 0, interface.coarse.vocab_size), z)
        return interface.to_signal(z)

    return wrapper


EXP_REGISTRY = {}

EXP_REGISTRY["gen-compression"] = {
    "baseline": baseline,
    "reconstructed": reconstructed,
    "coarse2fine": coarse2fine,
    **{
        f"{n}_codebooks_downsampled_{x}x": CoarseCond(
            num_conditioning_codebooks=n, downsample_factor=x
        )
        for (n, x) in (
            (1, 1),  # 1 codebook, no downsampling
            (4, 4),  # 4 codebooks, downsampled 4x
            (4, 16),  # 4 codebooks, downsampled 16x
            (4, 32),  # 4 codebooks, downsampled 16x
        )
    },
    **{f"token_noise_{x}": mask_ratio_1_step(ratio=x) for x in [0.25, 0.5, 0.75]},
}


EXP_REGISTRY["sampling-steps"] = {
    "codec": reconstructed,
    **{f"steps_{n}": num_sampling_steps(n) for n in [1, 4, 12, 24, 36, 64, 72]},
>>>>>>> 1151dcd4
}


EXP_REGISTRY["musical-sampling"] = {
    "baseline": baseline,
    "codec": reconstructed,
    **{f"downsample_{x}x": CoarseCond(4, downsample_factor=x) for x in [16, 32]},
    **{f"beat_mask_{t}": beat_mask(t) for t in [0.075]},
    **{
        f"inpaint_{t}": inpaint(t)
        for t in [
            0.5,
            1.0,
        ]
    },  # multiply these by 2 (they go left and right)
}


@argbind.bind(without_prefix=True)
def main(
<<<<<<< HEAD
        sources=[
            "/media/CHONK/hugo/spotdl/audio-test",
        ], 
        output_dir: str = "./samples",
        max_excerpts: int = 2000,
        exp_type: str = "gen-compression", 
        seed: int = 0,
        ext: str = [".mp3"],
    ):
=======
    sources=[
        "/media/CHONK/hugo/spotdl/audio-test",
    ],
    output_dir: str = "./samples",
    max_excerpts: int = 2000,
    exp_type: str = "gen-compression",
    seed: int = 0,
    ext: str = [".mp3"],
):
>>>>>>> 1151dcd4
    at.util.seed(seed)
    interface = Interface()

    output_dir = Path(output_dir)
    output_dir.mkdir(exist_ok=True, parents=True)

    from audiotools.data.datasets import AudioLoader, AudioDataset

    loader = AudioLoader(sources=sources, shuffle_state=seed, ext=ext)
<<<<<<< HEAD
    dataset = AudioDataset(loader, 
        sample_rate=interface.codec.sample_rate, 
        duration=interface.coarse.chunk_size_s, 
        n_examples=max_excerpts, 
=======
    dataset = AudioDataset(
        loader,
        sample_rate=interface.codec.sample_rate,
        duration=interface.coarse.chunk_size_s,
        n_examples=max_excerpts,
>>>>>>> 1151dcd4
        without_replacement=True,
    )

    if exp_type in EXP_REGISTRY:
        SAMPLE_CONDS = EXP_REGISTRY[exp_type]
    else:
        raise ValueError(f"Unknown exp_type {exp_type}")

    indices = list(range(max_excerpts))
    random.shuffle(indices)
    for i in tqdm(indices):
        # if all our files are already there, skip
        done = []
        for name in SAMPLE_CONDS:
            o_dir = Path(output_dir) / name
            done.append((o_dir / f"{i}.wav").exists())
        if all(done):
            continue

        sig = dataset[i]["signal"]
        results = {
            name: cond(sig, interface).cpu() for name, cond in SAMPLE_CONDS.items()
        }

        for name, sig in results.items():
            o_dir = Path(output_dir) / name
            o_dir.mkdir(exist_ok=True, parents=True)

            sig.write(o_dir / f"{i}.wav")


if __name__ == "__main__":
    args = argbind.parse_args()

    with argbind.scope(args):
        main()<|MERGE_RESOLUTION|>--- conflicted
+++ resolved
@@ -9,26 +9,18 @@
 import torch
 from tqdm import tqdm
 
-from vampnet import mask as pmask
 from vampnet.interface import Interface
-<<<<<<< HEAD
 from vampnet import mask as pmask
 import audiotools as at
-=======
->>>>>>> 1151dcd4
 
 Interface: Interface = argbind.bind(Interface)
 
 
-<<<<<<< HEAD
 
 def calculate_bitrate(
         interface, num_codebooks, 
         downsample_factor
     ):
-=======
-def calculate_bitrate(interface, num_codebooks, downsample_factor):
->>>>>>> 1151dcd4
     bit_width = 10
     sr = interface.codec.sample_rate
     hop = interface.codec.hop_size
@@ -51,13 +43,8 @@
     z = interface.coarse_to_fine(z)
     return interface.to_signal(z)
 
-<<<<<<< HEAD
+
 class CoarseCond:
-
-=======
-
-class CoarseCond:
->>>>>>> 1151dcd4
     def __init__(self, num_conditioning_codebooks, downsample_factor):
         self.num_conditioning_codebooks = num_conditioning_codebooks
         self.downsample_factor = downsample_factor
@@ -109,15 +96,9 @@
         z = interface.encode(sig)
         mask = pmask.linear_random(z, ratio)
         zv = interface.coarse_vamp(
-<<<<<<< HEAD
-            z, 
-            mask,
-            sampling_steps=1, 
-=======
             z,
             mask,
             sampling_steps=1,
->>>>>>> 1151dcd4
         )
 
         return interface.to_signal(zv)
@@ -130,15 +111,9 @@
         z = interface.encode(sig)
         mask = pmask.periodic_mask(z, 16)
         zv = interface.coarse_vamp(
-<<<<<<< HEAD
-            z, 
-            mask,
-            sampling_steps=num_steps, 
-=======
             z,
             mask,
             sampling_steps=num_steps,
->>>>>>> 1151dcd4
         )
 
         zv = interface.coarse_to_fine(zv)
@@ -154,12 +129,8 @@
         )
         z = interface.encode(sig)
         zv = interface.coarse_vamp(
-<<<<<<< HEAD
-            z, beat_mask, 
-=======
             z,
             beat_mask,
->>>>>>> 1151dcd4
         )
 
         zv = interface.coarse_to_fine(zv)
@@ -175,16 +146,11 @@
 
         zv = interface.coarse_vamp(z, mask)
         zv = interface.coarse_to_fine(zv)
-<<<<<<< HEAD
         
-=======
-
->>>>>>> 1151dcd4
-        return interface.to_signal(zv)
-
-    return wrapper
-
-<<<<<<< HEAD
+        return interface.to_signal(zv)
+
+    return wrapper
+
 def token_noise(noise_amt):
     def wrapper(sig, interface: Interface):
         z = interface.encode(sig)
@@ -223,43 +189,6 @@
 EXP_REGISTRY["sampling-steps"] = {
     # "codec": reconstructed,
     **{f"steps_{n}": num_sampling_steps(n)  for n in [1, 4, 12, 36, 64, 72]},
-=======
-
-def token_noise(noise_amt):
-    def wrapper(sig, interface: Interface):
-        z = interface.encode(sig)
-        mask = pmask.random(z, noise_amt)
-        z = torch.where(mask, torch.randint_like(z, 0, interface.coarse.vocab_size), z)
-        return interface.to_signal(z)
-
-    return wrapper
-
-
-EXP_REGISTRY = {}
-
-EXP_REGISTRY["gen-compression"] = {
-    "baseline": baseline,
-    "reconstructed": reconstructed,
-    "coarse2fine": coarse2fine,
-    **{
-        f"{n}_codebooks_downsampled_{x}x": CoarseCond(
-            num_conditioning_codebooks=n, downsample_factor=x
-        )
-        for (n, x) in (
-            (1, 1),  # 1 codebook, no downsampling
-            (4, 4),  # 4 codebooks, downsampled 4x
-            (4, 16),  # 4 codebooks, downsampled 16x
-            (4, 32),  # 4 codebooks, downsampled 16x
-        )
-    },
-    **{f"token_noise_{x}": mask_ratio_1_step(ratio=x) for x in [0.25, 0.5, 0.75]},
-}
-
-
-EXP_REGISTRY["sampling-steps"] = {
-    "codec": reconstructed,
-    **{f"steps_{n}": num_sampling_steps(n) for n in [1, 4, 12, 24, 36, 64, 72]},
->>>>>>> 1151dcd4
 }
 
 
@@ -280,7 +209,6 @@
 
 @argbind.bind(without_prefix=True)
 def main(
-<<<<<<< HEAD
         sources=[
             "/media/CHONK/hugo/spotdl/audio-test",
         ], 
@@ -290,17 +218,6 @@
         seed: int = 0,
         ext: str = [".mp3"],
     ):
-=======
-    sources=[
-        "/media/CHONK/hugo/spotdl/audio-test",
-    ],
-    output_dir: str = "./samples",
-    max_excerpts: int = 2000,
-    exp_type: str = "gen-compression",
-    seed: int = 0,
-    ext: str = [".mp3"],
-):
->>>>>>> 1151dcd4
     at.util.seed(seed)
     interface = Interface()
 
@@ -310,18 +227,11 @@
     from audiotools.data.datasets import AudioLoader, AudioDataset
 
     loader = AudioLoader(sources=sources, shuffle_state=seed, ext=ext)
-<<<<<<< HEAD
-    dataset = AudioDataset(loader, 
-        sample_rate=interface.codec.sample_rate, 
-        duration=interface.coarse.chunk_size_s, 
-        n_examples=max_excerpts, 
-=======
     dataset = AudioDataset(
         loader,
         sample_rate=interface.codec.sample_rate,
         duration=interface.coarse.chunk_size_s,
         n_examples=max_excerpts,
->>>>>>> 1151dcd4
         without_replacement=True,
     )
 
