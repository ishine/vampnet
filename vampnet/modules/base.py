import math
from typing import Optional
from typing import Tuple
from typing import Union

import audiotools as at
import torch
import torch.nn as nn
import torch.nn.functional as F
from einops import rearrange
from tqdm import tqdm


def log(t, eps=1e-20):
    return torch.log(t + eps)


def gumbel_noise(t):
    noise = torch.zeros_like(t).uniform_(0, 1)
    return -log(-log(noise))


def gumbel_sample(t, temperature=1.0, dim=-1):
    return ((t / max(temperature, 1e-10)) + gumbel_noise(t)).argmax(dim=dim)


class VampBase(at.ml.BaseModel):
    def forward(self, x: torch.Tensor, r: torch.Tensor):
        raise NotImplementedError

    def add_noise(
        self,
        x: torch.Tensor,
        r: torch.Tensor,
        random_x: Optional[torch.Tensor] = None,
        mask: Optional[torch.Tensor] = None,
        n_prefix: Optional[torch.Tensor] = None,
        n_suffix: Optional[torch.Tensor] = None,
    ) -> Tuple[torch.Tensor, torch.Tensor]:
        assert x.ndim == 3, "x must be (batch, n_codebooks, seq)"

        if mask is None:
            r = self.gamma(r)[:, None, None]
            probs = torch.ones_like(x) * r

            # if we have a prefix or suffix, set their mask prob to 0
            if n_prefix is not None:
                for i, n in enumerate(n_prefix):
                    probs[i, :, :n] = 0.0
            if n_suffix is not None:
                for i, n in enumerate(n_suffix):
                    probs[i, :, -n:] = 0.0

            mask = torch.bernoulli(probs)
            mask = mask.round().long()
            
            # if we have any conditioning codebooks, set their mask  to 0
            mask[:, : self.n_conditioning_codebooks, :] = 0
        else:
            assert mask.ndim == 3, "mask must be (batch, n_codebooks, seq)"
            assert mask.shape == x.shape, "mask must be same shape as x"

        if random_x is None:
            random_x = torch.randint_like(x, 0, self.vocab_size)

        if self.noise_mode == "mask":
            random_x = torch.full_like(x, self.mask_token)
        elif self.noise_mode == "random":
            if random_x is None:
                random_x = torch.randint_like(x, 0, self.vocab_size)
        else:
            raise ValueError(f"invalid noise mode {self.noise_mode}")

        x = x * (1 - mask) + random_x * mask
        return x, mask

    def add_truth_to_logits(
        self,
        z_true,
        z_hat,
        mask,
    ):
        if self.noise_mode == "mask":
            z_true = z_true[:, self.n_conditioning_codebooks :, :]
            mask = mask[:, self.n_conditioning_codebooks :, :]

            truth = F.one_hot(z_true, self.vocab_size)
            mask = mask[:, :, :, None].expand(-1, -1, -1, self.vocab_size)
            z_hat = rearrange(
                z_hat,
                "b p (t c) -> b c t p",
                c=self.n_codebooks - self.n_conditioning_codebooks,
            )

            z_hat = z_hat * mask + truth * (1 - mask)

            z_hat = rearrange(z_hat, "b c t p -> b p (t c)")

        return z_hat

    def gamma(self, r):
        return (r * torch.pi / 2).cos()

    def r_embed(self, r, max_positions=10000):
        """ """
        assert hasattr(self, "r_cond_dim"), "must set r_cond_dim before calling r_embed"

        if self.r_cond_dim > 0:
            dtype = r.dtype

            r = self.gamma(r) * max_positions
            half_dim = self.r_cond_dim // 2

            emb = math.log(max_positions) / (half_dim - 1)
            emb = torch.arange(half_dim, device=r.device).float().mul(-emb).exp()

            emb = r[:, None] * emb[None, :]
            emb = torch.cat([emb.sin(), emb.cos()], dim=1)

            if self.r_cond_dim % 2 == 1:  # zero pad
                emb = nn.functional.pad(emb, (0, 1), mode="constant")

            return emb.to(dtype)
        else:
            return r

    @torch.no_grad()
    def to_signal(self, z, codec):
        if z.ndim == 2:
            z = self.embedding.unflatten(z)
        assert z.ndim == 3

        signal = at.AudioSignal(
            codec.decode(
                codec.quantizer.from_latents(self.embedding.from_codes(z, codec))[0]
            )["audio"],
            codec.sample_rate,
        )

        return signal

    @torch.no_grad()
    def sample(self, **kwargs):
        if self.noise_mode == "mask":
            return self.maskgit_sample(**kwargs)
        else:
            return self.paella_sample(**kwargs)

    def paella_sample(
        self,
        codec,
        time_steps: int = 400,
        sampling_steps: int = 12,
        start_tokens: Optional[torch.Tensor] = None,
        mask: Optional[torch.Tensor] = None,
<<<<<<< HEAD
        temperature: Union[float, Tuple[float, float]] = 1.0,
=======
        device: str = "cpu",
        temperature: Union[float, Tuple[float, float]] = 0.8,
>>>>>>> d6b9d5b5
        top_k: int = None,
        sample: str = "gumbel",
        renoise_mode: str = "start",
        renoise_steps=None,
        typical_filtering=True,
        typical_mass=0.2,
        typical_min_tokens=1,
        return_signal=True,
    ):
        
        r = torch.linspace(0, 1, sampling_steps + 1)[:-1][:, None].to(self.device)
        if renoise_steps == None:
            renoise_steps = sampling_steps - 1

        if isinstance(temperature, float):
            temperature = torch.tensor(temperature).repeat(sampling_steps)
        elif isinstance(temperature, tuple):
            assert len(temperature) == 2
            l, h = temperature
            temperature = torch.linspace(l, h, sampling_steps)
        else:
            raise TypeError(f"invalid type for temperature")

        if self.n_conditioning_codebooks > 0:
            assert (
                start_tokens is not None
            ), "must provide start_tokens if n_conditioning_codebooks > 0"

        if start_tokens is None:
            if self.noise_mode == "noise":
                z = torch.randint(
                    0, self.vocab_size, size=(1, self.n_codebooks, time_steps)
                ).to(self.device)
            elif self.noise_mode == "mask":
                z = torch.full((1, self.n_codebooks, time_steps), self.mask_token)
        else:
            z = start_tokens
            assert (
                z.ndim == 3
            ), f"start_tokens must be shape (batch, n_codebooks, seq_len), got {z.shape}"
            assert z.shape[0] == 1, f"batch size must be 1"

        if mask is None:
            mask = torch.ones(z.shape[0], z.shape[-1]).to(self.device).int()
            mask = mask[:, None, :]
            mask = mask.repeat(1, z.shape[1], 1)

        mask[:, : self.n_conditioning_codebooks, :] = 0.0


        z_true = z.clone()

        z, mask = self.add_noise(z, r=r[0], random_x=None, mask=mask)
        z_init = z.clone()
        for i, tmpt in enumerate(temperature):
            if renoise_mode == "prev":
                z_prev = z.clone()

            latents = self.embedding.from_codes(z, codec)
            logits = self.forward(latents, r[i])

            # for mask mode
            logits = self.add_truth_to_logits(z_true, logits, mask)

            # Apply topk sampling
            logits = logits.permute(0, 2, 1)

            z = self.sample_from_logits(
                logits,
                top_k=top_k,
                temperature=tmpt,
                sample=sample,
                typical_filtering=typical_filtering,
                typical_mass=typical_mass,
                typical_min_tokens=typical_min_tokens,
            )

            # add back in conditioning codebooks
            z = self.embedding.unflatten(z, n_codebooks=self.n_predict_codebooks)
            z = torch.cat(
                [z_init[:, : self.n_conditioning_codebooks, :], z], dim=1
            ).int()

            if i < renoise_steps:
                if renoise_mode == "prev":
                    z, _ = self.add_noise(z, r[i + 1], random_x=z_prev)
                elif renoise_mode == "start":
                    z, _ = self.add_noise(z, r[i + 1], random_x=z_init)
                elif renoise_mode == "rand":
                    z, _ = self.add_noise(z, r[i + 1])
                else:
                    raise ValueError(f"Invalid renoise_mode: {renoise_mode}")

            if mask is not None:
                z = start_tokens * (1 - mask) + z * mask

        if return_signal:
            return self.to_signal(z, codec)
        else:
            return z

    def maskgit_sample(
        self,
        codec,
        time_steps: int = 300,
        sampling_steps: int = 24,
        start_tokens: Optional[torch.Tensor] = None,
        mask: Optional[torch.Tensor] = None,
        temperature: Union[float, Tuple[float, float]] = 0.8,
        top_k: int = None,
        sample: str = "multinomial",
        typical_filtering=False,
        typical_mass=0.2,
        typical_min_tokens=1,
        return_signal=True,
    ):
        if isinstance(temperature, float):
            temperature = torch.tensor(temperature).repeat(sampling_steps)
        elif isinstance(temperature, tuple):
            assert len(temperature) == 2
            l, h = temperature
            temperature = torch.linspace(l, h, sampling_steps)
        else:
            raise TypeError(f"invalid type for temperature")

        def flatten(codes):
            return rearrange(codes, "b c t -> b (t c)")

        def unflatten(codes, c):
            return rearrange(codes, "b (t c) -> b c t", c=c)

        z = start_tokens

        if z is None:
            z = torch.full((1, self.n_codebooks, time_steps), self.mask_token).to(
                self.device
            )

        if mask is None:
            mask = torch.ones_like(z).to(self.device).int()
            mask[:, : self.n_conditioning_codebooks, :] = 0.0
        if mask.ndim == 2:
            mask = mask[:, None, :].repeat(1, z.shape[1], 1)

        # figure out which timesteps we're keeping
        keep_mask = 1 - mask

        # any conditioning codebook levels need to be in the keep mask
        # if self.n_conditioning_codebooks > 0:
        #     cond_mask = torch.ones(z.shape[0], self.n_conditioning_codebooks, z.shape[-1]).to(z.device)
        #     keep_mask = torch.cat([cond_mask, keep_mask], dim=1)

        # flatten
        keep_mask = flatten(keep_mask)

        # our r steps
        r_steps = torch.linspace(0, 1, sampling_steps + 1)[1:].to(self.device)

        # how many tokens did we keep on init?
        num_kept_on_init = keep_mask.sum()

        # how many codebooks are we inferring vs conditioning on?
        n_infer_codebooks = self.n_codebooks - self.n_conditioning_codebooks

        for i in range(sampling_steps):
            # our current temperature
            tmpt = temperature[i]

            # our current schedule step
            r = r_steps[i : i + 1]

            with torch.inference_mode():
                # mask our z
                keep_mask_unflat = unflatten(keep_mask, c=self.n_codebooks)
                z_masked = z.masked_fill(~keep_mask_unflat.bool(), self.mask_token)

                # get latents
                latents = self.embedding.from_codes(z_masked, codec)

                # infer from latents
                logits = self.forward(latents, r)
                logits = logits.permute(0, 2, 1)  # b, seq, prob

                # the schedule determines how many samples to keep
                num_tokens_to_infer = (z.shape[-1] * z.shape[-2]) - num_kept_on_init
                num_to_keep = num_kept_on_init + int(
                    num_tokens_to_infer * (self.gamma(1 - r))
                )

                # figure out which logits we wanna keep
                if num_to_keep > 0:
                    probs = logits.softmax(dim=-1)

                    keep_probs = F.one_hot(z, self.vocab_size)[:, :, :]

                    probs = rearrange(
                        probs, "b (t c) p -> b c t p", c=n_infer_codebooks
                    )
                    probs = torch.cat(
                        [keep_probs[:, : self.n_conditioning_codebooks, ...], probs],
                        dim=1,
                    )

                    keep_probs = rearrange(
                        keep_probs, "b c t p -> b (t c) p", c=self.n_codebooks
                    )
                    probs = rearrange(probs, "b c t p -> b (t c) p", c=self.n_codebooks)

                    keep_prob_mask = keep_mask.unsqueeze(-1).repeat(
                        1, 1, self.vocab_size
                    )
                    probs = (keep_prob_mask.long() * keep_probs) + (
                        1 - keep_prob_mask.long()
                    ) * probs

                    highest_probs = probs.max(dim=-1, keepdim=False)[0]
                    v, _ = highest_probs.topk(num_to_keep, dim=-1)

                    keep_mask = torch.ones_like(keep_mask).bool().clone()
                    keep_mask[highest_probs < v[..., [-1]]] = 0

                logits = torch.log(probs)

                z_inferred = self.sample_from_logits(
                    logits=logits,
                    top_k=top_k,
                    temperature=tmpt,
                    sample=sample,
                    typical_filtering=typical_filtering,
                    typical_mass=typical_mass,
                    typical_min_tokens=typical_min_tokens,
                )

                z = rearrange(z_inferred, "b (t c) -> b c t", c=self.n_codebooks)

                # add conditioning codebooks back
                # z = torch.cat([z[:, :self.n_conditioning_codebooks, :], z_inferred], dim=1)

        if return_signal:
            return self.to_signal(z, codec)
        else:
            return z

    def sample_from_logits(
        self,
        logits,
        top_k: int = None,
        temperature: float = 1.0,
        sample: str = "multinomial",
        typical_filtering=False,
        typical_mass=0.2,
        typical_min_tokens=1,
    ):
        # add temperature
        logits = logits / temperature

        # add topk
        if top_k is not None:
            v, topk_idx = logits.topk(top_k)
            logits[logits < v[..., [-1]]] = -float("inf")

        if typical_filtering:
            assert top_k is None
            nb, nt, _ = logits.shape
            x_flat = rearrange(logits, "b t l -> (b t ) l")
            x_flat_norm = torch.nn.functional.log_softmax(x_flat, dim=-1)
            x_flat_norm_p = torch.exp(x_flat_norm)
            entropy = -(x_flat_norm * x_flat_norm_p).nansum(-1, keepdim=True)

            c_flat_shifted = torch.abs((-x_flat_norm) - entropy)
            c_flat_sorted, x_flat_indices = torch.sort(c_flat_shifted, descending=False)
            x_flat_cumsum = (
                x_flat.gather(-1, x_flat_indices).softmax(dim=-1).cumsum(dim=-1)
            )

            last_ind = (x_flat_cumsum < typical_mass).sum(dim=-1)
            sorted_indices_to_remove = c_flat_sorted > c_flat_sorted.gather(
                1, last_ind.view(-1, 1)
            )
            if typical_min_tokens > 1:
                sorted_indices_to_remove[..., :typical_min_tokens] = 0
            indices_to_remove = sorted_indices_to_remove.scatter(
                1, x_flat_indices, sorted_indices_to_remove
            )
            x_flat = x_flat.masked_fill(indices_to_remove, -float("Inf"))
            logits = rearrange(x_flat, "(b t) l -> b t l", t=nt)

        if sample == "multinomial":
            probs = torch.softmax(logits, dim=-1)
            inferred = torch.stack([pr.multinomial(1).squeeze(-1) for pr in probs])
        elif sample == "argmax":
            inferred = torch.softmax(logits, dim=-1).argmax(dim=-1)
        elif sample == "gumbel":
            inferred = gumbel_sample(logits, dim=-1)
        else:
            raise ValueError(f"invalid sampling method: {sample}")

        return inferred<|MERGE_RESOLUTION|>--- conflicted
+++ resolved
@@ -153,12 +153,7 @@
         sampling_steps: int = 12,
         start_tokens: Optional[torch.Tensor] = None,
         mask: Optional[torch.Tensor] = None,
-<<<<<<< HEAD
-        temperature: Union[float, Tuple[float, float]] = 1.0,
-=======
-        device: str = "cpu",
         temperature: Union[float, Tuple[float, float]] = 0.8,
->>>>>>> d6b9d5b5
         top_k: int = None,
         sample: str = "gumbel",
         renoise_mode: str = "start",
